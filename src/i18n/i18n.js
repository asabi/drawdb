import i18n from "i18next";
import { initReactI18next } from "react-i18next";
import LanguageDetector from "i18next-browser-languagedetector";
import { en, english } from "./locales/en";
import { zh, chinese } from "./locales/zh";
import { es, spanish } from "./locales/es";
import { da, danish } from "./locales/da";
import { de, german } from "./locales/de";
import { vi, vietnamese } from "./locales/vi";
import { pt, portuguese } from "./locales/pt-br";
import { fa, persian } from "./locales/fa";
import { hi, hindi } from "./locales/hi";
import { uk, ukrainian } from "./locales/uk";
import { ru, russian } from "./locales/ru";
import { tr, turkish } from "./locales/tr";
import { mr, marathi } from "./locales/mr";
import { fr, french } from "./locales/fr";
import { he, hebrew } from "./locales/he";
import { pa, punjabi } from "./locales/pa";
import { hy, armenian } from "./locales/hy";
import { ar, arabic } from "./locales/ar";
import { zh_tw, traditionalChinese } from "./locales/zh-tw";
<<<<<<< HEAD
import { hu, hungarian } from "./locales/hu";
=======
import { id, indonesian } from "./locales/id";
import {te, telugu} from "./locales/te";
>>>>>>> 1a2ac744

export const languages = [
  english,
  chinese,
  danish,
  spanish,
  german,
  vietnamese,
  portuguese,
  persian,
  hindi,
  marathi,
  ukrainian,
  russian,
  turkish,
  french,
  punjabi,
  armenian,
  arabic,
  traditionalChinese,
  hebrew,
<<<<<<< HEAD
  hungarian
=======
  indonesian,
  telugu,
>>>>>>> 1a2ac744
].sort((a, b) => a.name.localeCompare(b.name));

i18n
  .use(LanguageDetector)
  .use(initReactI18next)
  .init({
    fallbackLng: "en",
    debug: false,
    interpolation: {
      escapeValue: false,
    },
    resources: {
      en,
      zh,
      es,
      da,
      de,
      vi,
      "pt-BR": pt,
      fa,
      hi,
      mr,
      uk,
      ru,
      tr,
      fr,
      pa,
      hy,
      ar,
      "zh-TW": zh_tw,
      he,
<<<<<<< HEAD
      hu
=======
      id,
      te,
>>>>>>> 1a2ac744
    },
  });

export default i18n;<|MERGE_RESOLUTION|>--- conflicted
+++ resolved
@@ -20,12 +20,9 @@
 import { hy, armenian } from "./locales/hy";
 import { ar, arabic } from "./locales/ar";
 import { zh_tw, traditionalChinese } from "./locales/zh-tw";
-<<<<<<< HEAD
 import { hu, hungarian } from "./locales/hu";
-=======
 import { id, indonesian } from "./locales/id";
 import {te, telugu} from "./locales/te";
->>>>>>> 1a2ac744
 
 export const languages = [
   english,
@@ -47,12 +44,9 @@
   arabic,
   traditionalChinese,
   hebrew,
-<<<<<<< HEAD
   hungarian
-=======
   indonesian,
   telugu,
->>>>>>> 1a2ac744
 ].sort((a, b) => a.name.localeCompare(b.name));
 
 i18n
@@ -84,12 +78,9 @@
       ar,
       "zh-TW": zh_tw,
       he,
-<<<<<<< HEAD
       hu
-=======
       id,
       te,
->>>>>>> 1a2ac744
     },
   });
 
